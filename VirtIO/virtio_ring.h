--- conflicted
+++ resolved
@@ -100,8 +100,6 @@
  * };
  */
 
-<<<<<<< HEAD
-=======
 typedef struct _declspec(align(PAGE_SIZE)) vring_virtqueue
 {
 	struct virtqueue vq;
@@ -127,7 +125,6 @@
 }vring_virtqueue, *pvring_virtqueue;
 
 
->>>>>>> 15fadee4
 #define vring_last_used(vr) ((vr)->avail->ring[(vr)->num])
 #define vring_last_avail(vr) (*(__u16 *)&(vr)->used->ring[(vr)->num])
 
