/**********************************************************************
 * Copyright (c) 2008  Red Hat, Inc.
 *
 * File: ParaNdis6-Impl.c
 *
 * This file contains NDIS6-specific implementation of driver's procedures.
 *
 * This work is licensed under the terms of the GNU GPL, version 2.  See
 * the COPYING file in the top-level directory.
 *
**********************************************************************/
#if NDIS60_MINIPORT || NDIS620_MINIPORT

#include "ParaNdis6.h"
#ifdef WPP_EVENT_TRACING
#include "ParaNdis6-Impl.tmh"
#endif

static VOID ProcessSGListHandler(IN PDEVICE_OBJECT  pDO, IN PVOID  Reserved, IN PSCATTER_GATHER_LIST  pSGL, IN PVOID  Context);

typedef struct _tagNBLDigest
{
	ULONG nLists;
	ULONG nBuffers;
	ULONG nBytes;
}tNBLDigest;

typedef struct _tagNetBufferEntry
{
	LIST_ENTRY				list;
	PNET_BUFFER_LIST		nbl;
	PNET_BUFFER				netBuffer;
	PSCATTER_GATHER_LIST	pSGList;
	PARANDIS_ADAPTER		*pContext;
}tNetBufferEntry;

#define NBLEFLAGS_FAILED	0x0001
typedef struct _tagNetBufferListEntry
{
	PNET_BUFFER_LIST		nbl;
	LIST_ENTRY				bufferEntries;
	LONG					nBuffersMapped;
	USHORT					nBuffers;
	USHORT					nBuffersDone;
	USHORT					nBuffersWaiting;
	USHORT					mss;
	USHORT					tcpHeaderOffset;
	USHORT					flags;
	union
	{
		ULONG PriorityDataLong;
		UCHAR PriorityData[ETH_PRIORITY_HEADER_SIZE];
	};
}tNetBufferListEntry;

static FORCEINLINE BOOLEAN HAS_WAITING_PACKETS(PNET_BUFFER_LIST pNBL)
{
	tNetBufferListEntry *pble = (tNetBufferListEntry *)pNBL->Scratch;
	return pble->nBuffersWaiting != 0;
}

static FORCEINLINE USHORT NUMBER_OF_PACKETS_IN_NBL(PNET_BUFFER_LIST pNBL)
{
	tNetBufferListEntry *pble = (tNetBufferListEntry *)pNBL->Scratch;
	return pble->nBuffers;
}

/**********************************************************
Implements general-purpose memory allocation routine
Parameters:
	ULONG ulRequiredSize: block size
Return value:
	PVOID allocated memory block
	NULL on error
***********************************************************/
PVOID ParaNdis_AllocateMemory(PARANDIS_ADAPTER *pContext, ULONG ulRequiredSize)
{
	return NdisAllocateMemoryWithTagPriority(
			pContext->MiniportHandle,
			ulRequiredSize,
			PARANDIS_MEMORY_TAG,
			NormalPoolPriority);
}

/**********************************************************
Implements opening of adapter-specific configuration
Parameters:

Return value:
	NDIS_HANDLE	Handle of open configuration
	NULL on error
***********************************************************/
NDIS_HANDLE ParaNdis_OpenNICConfiguration(PARANDIS_ADAPTER *pContext)
{
	NDIS_CONFIGURATION_OBJECT co;
	NDIS_HANDLE cfg;
	NDIS_STATUS status;
	DEBUG_ENTRY(2);
	co.Header.Type = NDIS_OBJECT_TYPE_CONFIGURATION_OBJECT;
	co.Header.Revision = NDIS_CONFIGURATION_OBJECT_REVISION_1;
	co.Header.Size = sizeof(co);
	co.Flags = 0;
	co.NdisHandle = pContext->MiniportHandle;
	status = NdisOpenConfigurationEx(&co, &cfg);
	if (status != NDIS_STATUS_SUCCESS)
		cfg = NULL;
	DEBUG_EXIT_STATUS(status == NDIS_STATUS_SUCCESS ? 2 : 0, status);
	return cfg;
}

/**********************************************************
NDIS6 implementation of setting timer
Parameters:
NDIS_HANDLE timer	- previously created timer
LONG millies		- timeout in miilies
Return value:
	TRUE if the times was already set, then it is cancelled and set again
***********************************************************/
BOOLEAN ParaNdis_SetTimer(NDIS_HANDLE timer, LONG millies)
{
	LARGE_INTEGER  DueTime;
	BOOLEAN b;
	DueTime.QuadPart = (-10000) * millies;
	b = NdisSetTimerObject(timer, DueTime, 0, NULL);
	return b;
}


/**********************************************************
NDIS6 implementation of shared memory allocation
Parameters:
	context
	tCompletePhysicalAddress *pAddresses
			the structure accumulates all our knowledge
			about the allocation (size, addresses, cacheability etc)
Return value:
	TRUE if the allocation was successful
***********************************************************/
BOOLEAN ParaNdis_InitialAllocatePhysicalMemory(
	PARANDIS_ADAPTER *pContext,
	tCompletePhysicalAddress *pAddresses)
{
	NdisMAllocateSharedMemory(
		pContext->MiniportHandle,
		pAddresses->size,
		(BOOLEAN)pAddresses->IsCached,
		&pAddresses->Virtual,
		&pAddresses->Physical);
	return pAddresses->Virtual != NULL;
}


/**********************************************************
NDIS6 implementation of shared memory freeing
Parameters:
	context
	tCompletePhysicalAddress *pAddresses
			the structure accumulates all our knowledge
			about the allocation (size, addresses, cacheability etc)
			filled by ParaNdis_InitialAllocatePhysicalMemory or
			by ParaNdis_RuntimeRequestToAllocatePhysicalMemory
***********************************************************/

VOID ParaNdis_FreePhysicalMemory(
	PARANDIS_ADAPTER *pContext,
	tCompletePhysicalAddress *pAddresses)
{

	NdisMFreeSharedMemory(
		pContext->MiniportHandle,
		pAddresses->size,
		(BOOLEAN)pAddresses->IsCached,
		pAddresses->Virtual,
		pAddresses->Physical);
}

BOOLEAN ParaNdis_SynchronizeWithInterrupt(
	PARANDIS_ADAPTER *pContext,
	ULONG messageId,
	tSynchronizedProcedure procedure,
	ULONG parameter)
{
	tSynchronizedContext SyncContext;
	SyncContext.pContext  = pContext;
	SyncContext.Parameter = parameter;
	return NdisMSynchronizeWithInterruptEx(pContext->InterruptHandle, messageId, procedure, &SyncContext);
}

/**********************************************************
NDIS-required procedure for hardware interrupt registration
Parameters:
	IN PVOID MiniportInterruptContext (actually Adapter context)
***********************************************************/
static VOID MiniportDisableInterruptEx(IN PVOID MiniportInterruptContext)
{
	DEBUG_ENTRY(0);
	ParaNdis_VirtIOEnableIrqSynchronized((PARANDIS_ADAPTER *)MiniportInterruptContext, isAny, FALSE);
}

/**********************************************************
NDIS-required procedure for hardware interrupt registration
Parameters:
	IN PVOID MiniportInterruptContext (actually Adapter context)
***********************************************************/
static VOID MiniportEnableInterruptEx(IN PVOID MiniportInterruptContext)
{
	DEBUG_ENTRY(0);
	ParaNdis_VirtIOEnableIrqSynchronized((PARANDIS_ADAPTER *)MiniportInterruptContext, isAny, TRUE);
}

/**********************************************************
NDIS-required procedure for hardware interrupt handling
Parameters:
    IN PVOID  MiniportInterruptContext (actually Adapter context)
    OUT PBOOLEAN  QueueDefaultInterruptDpc - set to TRUE for default DPC spawning
    OUT PULONG  TargetProcessors
Return value:
	TRUE if recognized
***********************************************************/
static BOOLEAN MiniportInterrupt(
    IN PVOID  MiniportInterruptContext,
    OUT PBOOLEAN  QueueDefaultInterruptDpc,
    OUT PULONG  TargetProcessors
    )
{
	PARANDIS_ADAPTER *pContext = (PARANDIS_ADAPTER *)MiniportInterruptContext;
	BOOLEAN b;
	b = ParaNdis_OnInterrupt(pContext, QueueDefaultInterruptDpc, isAny);
	*TargetProcessors = 0;
	pContext->ulIrqReceived += b;
	return b;
}

static ULONG MessageToInterruptSource(PARANDIS_ADAPTER *pContext, ULONG  MessageId)
{
	ULONG interruptSource = 0;
	if (MessageId == pContext->ulRxMessage) interruptSource |= isReceive;
	if (MessageId == pContext->ulTxMessage) interruptSource |= isTransmit;
	if (MessageId == pContext->ulControlMessage) interruptSource |= isControl;
	return interruptSource;
}

/**********************************************************
NDIS-required procedure for MSI hardware interrupt handling
Parameters:
    IN PVOID  MiniportInterruptContext (actually Adapter context)
    IN ULONG  MessageId - specific interrupt index
    OUT PBOOLEAN  QueueDefaultInterruptDpc - - set to TRUE for default DPC spawning
    OUT PULONG  TargetProcessors
Return value:
	TRUE if recognized
***********************************************************/
static BOOLEAN MiniportMSIInterrupt(
    IN PVOID  MiniportInterruptContext,
    IN ULONG  MessageId,
    OUT PBOOLEAN  QueueDefaultInterruptDpc,
    OUT PULONG  TargetProcessors
    )
{
	PARANDIS_ADAPTER *pContext = (PARANDIS_ADAPTER *)MiniportInterruptContext;
	BOOLEAN b;
	ULONG interruptSource = MessageToInterruptSource(pContext, MessageId);
	b = ParaNdis_OnInterrupt(pContext, QueueDefaultInterruptDpc, interruptSource);
	pContext->ulIrqReceived += b;
	return b;
}

/**********************************************************
NDIS-required procedure for DPC handling
Parameters:
	PVOID  MiniportInterruptContext (Adapter context)
***********************************************************/
static VOID MiniportInterruptDPC(
    IN PVOID  MiniportInterruptContext,
    IN PVOID  MiniportDpcContext,
    IN PULONG  NdisReserved1,
    IN PULONG  NdisReserved2
    )
{
	PARANDIS_ADAPTER *pContext = (PARANDIS_ADAPTER *)MiniportInterruptContext;
	ULONG requiresProcessing;
	DEBUG_ENTRY(5);
	requiresProcessing = ParaNdis_DPCWorkBody(pContext);
	if (requiresProcessing)
	{
		DPrintf(4, ("[%s] Queued additional DPC for %d", __FUNCTION__, 	requiresProcessing));
		InterlockedOr(&pContext->InterruptStatus, requiresProcessing);
		NdisMQueueDpc(pContext->InterruptHandle, 0, 1 << KeGetCurrentProcessorNumber(), pContext);
	}
}

/**********************************************************
NDIS-required procedure for MSI DPC handling
Parameters:
	PVOID  MiniportInterruptContext (Adapter context)
    IN ULONG  MessageId - specific interrupt index
***********************************************************/
static VOID MiniportMSIInterruptDpc(
    IN PVOID  MiniportInterruptContext,
    IN ULONG  MessageId,
    IN PVOID  MiniportDpcContext,
    IN PULONG  NdisReserved1,
    IN PULONG  NdisReserved2
    )
{
	PARANDIS_ADAPTER *pContext = (PARANDIS_ADAPTER *)MiniportInterruptContext;
	ULONG interruptSource = MessageToInterruptSource(pContext, MessageId);
	DPrintf(5, ("[%s] (Message %d, source %d)", __FUNCTION__, MessageId, interruptSource));
	interruptSource = ParaNdis_DPCWorkBody(pContext);
	if (interruptSource)
	{
		DPrintf(4, ("[%s] Queued additional DPC for %d", __FUNCTION__, interruptSource));
		InterlockedOr(&pContext->InterruptStatus, interruptSource);
		NdisMQueueDpc(pContext->InterruptHandle, MessageId, 1 << KeGetCurrentProcessorNumber(), pContext);
	}
}

static VOID MiniportDisableMSIInterrupt(
    IN PVOID  MiniportInterruptContext,
    IN ULONG  MessageId
    )
{
	PARANDIS_ADAPTER *pContext = (PARANDIS_ADAPTER *)MiniportInterruptContext;
	ULONG interruptSource = MessageToInterruptSource(pContext, MessageId);
	DPrintf(0, ("[%s] (Message %d)", __FUNCTION__, MessageId));
	ParaNdis_VirtIOEnableIrqSynchronized(pContext, interruptSource, FALSE);
}

static VOID MiniportEnableMSIInterrupt(
    IN PVOID  MiniportInterruptContext,
    IN ULONG  MessageId
    )
{
	PARANDIS_ADAPTER *pContext = (PARANDIS_ADAPTER *)MiniportInterruptContext;
	ULONG interruptSource = MessageToInterruptSource(pContext, MessageId);
	DPrintf(0, ("[%s] (Message %d)", __FUNCTION__, MessageId));
	ParaNdis_VirtIOEnableIrqSynchronized(pContext, interruptSource, TRUE);
}


/**********************************************************
NDIS required handler for run-time allocation of physical memory
Parameters:

Return value:
***********************************************************/
static VOID SharedMemAllocateCompleteHandler(
	IN NDIS_HANDLE  MiniportAdapterContext,
	IN PVOID  VirtualAddress,
	IN PNDIS_PHYSICAL_ADDRESS  PhysicalAddress,
	IN ULONG  Length,
	IN PVOID  Context
	)
{

}

static NDIS_STATUS SetInterruptMessage(PARANDIS_ADAPTER *pContext, UINT queueIndex)
{
	NDIS_STATUS status = NDIS_STATUS_SUCCESS;
	ULONG val;
	ULONG  messageIndex = queueIndex < pContext->pMSIXInfoTable->MessageCount ?
		queueIndex : (pContext->pMSIXInfoTable->MessageCount - 1);
	PULONG pMessage = NULL;
	switch (queueIndex)
	{
	case 0: // Rx queue interrupt:
		WriteVirtIODeviceWord(pContext->IODevice.addr + VIRTIO_PCI_QUEUE_SEL, (u16)queueIndex);
		WriteVirtIODeviceWord(pContext->IODevice.addr + VIRTIO_PCI_CONFIG + 2, (u16)messageIndex);
		val = ReadVirtIODeviceWord(pContext->IODevice.addr + VIRTIO_PCI_CONFIG + 2);
		pMessage = &pContext->ulRxMessage;
		break;
	case 1: // Tx queue interrupt:
		WriteVirtIODeviceWord(pContext->IODevice.addr + VIRTIO_PCI_QUEUE_SEL, (u16)queueIndex);
		WriteVirtIODeviceWord(pContext->IODevice.addr + VIRTIO_PCI_CONFIG + 2, (u16)messageIndex);
		val = ReadVirtIODeviceWord(pContext->IODevice.addr + VIRTIO_PCI_CONFIG + 2);
		pMessage = &pContext->ulTxMessage;
		break;
	case 2: // config interrupt
		WriteVirtIODeviceWord(pContext->IODevice.addr + VIRTIO_PCI_CONFIG, (u16)messageIndex);
		val = ReadVirtIODeviceWord(pContext->IODevice.addr + VIRTIO_PCI_CONFIG);
		pMessage = &pContext->ulControlMessage;
		break;
	default:
		break;
	}

	if (val != messageIndex)
	{
		DPrintf(0, ("[%s] ERROR: Wrong MSI-X message for q%d(w%X,r%X)!", __FUNCTION__, queueIndex, messageIndex, val));
		status = NDIS_STATUS_DEVICE_FAILED;
	}
	if (pMessage) *pMessage = messageIndex;
	return status;
}

static NDIS_STATUS ConfigureMSIXVectors(PARANDIS_ADAPTER *pContext)
{
	NDIS_STATUS status = NDIS_STATUS_RESOURCES;
	UINT i;
	PIO_INTERRUPT_MESSAGE_INFO pTable = pContext->pMSIXInfoTable;
	if (pTable && pTable->MessageCount)
	{
		status = NDIS_STATUS_SUCCESS;
		DPrintf(0, ("[%s] Using MSIX interrupts (%d messages, irql %d)",
			__FUNCTION__, pTable->MessageCount, pTable->UnifiedIrql));
		for (i = 0; i < pContext->pMSIXInfoTable->MessageCount; ++i)
		{
			DPrintf(0, ("[%s] MSIX message%d=%08X=>%I64X",
				__FUNCTION__, i,
				pTable->MessageInfo[i].MessageData,
				pTable->MessageInfo[i].MessageAddress));
		}
		for (i = 0; i < 3 && status == NDIS_STATUS_SUCCESS; ++i)
		{
			status = SetInterruptMessage(pContext, i);
		}
	}
	if (status == NDIS_STATUS_SUCCESS)
	{
		DPrintf(0, ("[%s] Using message %d for RX queue", __FUNCTION__, pContext->ulRxMessage));
		DPrintf(0, ("[%s] Using message %d for TX queue", __FUNCTION__, pContext->ulTxMessage));
		DPrintf(0, ("[%s] Using message %d for controls", __FUNCTION__, pContext->ulControlMessage));
	}
	return status;
}

void ParaNdis_RestoreDeviceConfigurationAfterReset(
	PARANDIS_ADAPTER *pContext)
{
	ConfigureMSIXVectors(pContext);
}


/**********************************************************
NDIS6-related final initialization:
	Installing interrupt handler
	Allocate buffer list pool

Parameters:

Return value:

***********************************************************/
NDIS_STATUS ParaNdis_FinishSpecificInitialization(PARANDIS_ADAPTER *pContext)
{
	NDIS_STATUS status = NDIS_STATUS_SUCCESS;
	NET_BUFFER_LIST_POOL_PARAMETERS PoolParams;
	NDIS_MINIPORT_INTERRUPT_CHARACTERISTICS mic;
	DEBUG_ENTRY(0);

	InitializeListHead(&pContext->WaitingMapping);

	NdisZeroMemory(&mic, sizeof(mic));
	mic.Header.Type = NDIS_OBJECT_TYPE_MINIPORT_INTERRUPT;
	mic.Header.Revision = NDIS_MINIPORT_INTERRUPT_REVISION_1;
	mic.Header.Size = NDIS_SIZEOF_MINIPORT_INTERRUPT_CHARACTERISTICS_REVISION_1;
	mic.DisableInterruptHandler = MiniportDisableInterruptEx;
	mic.EnableInterruptHandler  = MiniportEnableInterruptEx;
	mic.InterruptDpcHandler = MiniportInterruptDPC;
	mic.InterruptHandler = MiniportInterrupt;
	if (pContext->bUsingMSIX)
	{
		mic.MsiSupported = TRUE;
		mic.MsiSyncWithAllMessages = TRUE;
		mic.EnableMessageInterruptHandler = MiniportEnableMSIInterrupt;
		mic.DisableMessageInterruptHandler = MiniportDisableMSIInterrupt;
		mic.MessageInterruptHandler = MiniportMSIInterrupt;
		mic.MessageInterruptDpcHandler = MiniportMSIInterruptDpc;
	}
	PoolParams.Header.Type = NDIS_OBJECT_TYPE_DEFAULT;
	PoolParams.Header.Size = sizeof(PoolParams);
	PoolParams.Header.Revision = NET_BUFFER_LIST_POOL_PARAMETERS_REVISION_1;
	PoolParams.ProtocolId = NDIS_PROTOCOL_ID_DEFAULT;
	PoolParams.fAllocateNetBuffer = TRUE;
	PoolParams.ContextSize = 0;
	PoolParams.PoolTag = PARANDIS_MEMORY_TAG;
	PoolParams.DataSize = 0;

	pContext->BufferListsPool = NdisAllocateNetBufferListPool(pContext->MiniportHandle, &PoolParams);
	if (!pContext->BufferListsPool)
	{
		status = NDIS_STATUS_RESOURCES;
	}
	if (status == NDIS_STATUS_SUCCESS)
	{
		status = NdisMRegisterInterruptEx(pContext->MiniportHandle, pContext, &mic, &pContext->InterruptHandle);
	}

	if (status == NDIS_STATUS_SUCCESS)
	{
		NDIS_SG_DMA_DESCRIPTION sgDesc;
		sgDesc.Header.Type = NDIS_OBJECT_TYPE_SG_DMA_DESCRIPTION;
		sgDesc.Header.Revision = NDIS_SG_DMA_DESCRIPTION_REVISION_1;
		sgDesc.Header.Size = sizeof(sgDesc);
		sgDesc.Flags = NDIS_SG_DMA_64_BIT_ADDRESS;
		sgDesc.MaximumPhysicalMapping = 0x10000; // 64K
		sgDesc.ProcessSGListHandler = ProcessSGListHandler;
		sgDesc.SharedMemAllocateCompleteHandler = SharedMemAllocateCompleteHandler;
		sgDesc.ScatterGatherListSize = 0; // OUT value
		status = NdisMRegisterScatterGatherDma(pContext->MiniportHandle, &sgDesc, &pContext->DmaHandle);
		if (status != NDIS_STATUS_SUCCESS)
		{
			DPrintf(0, ("[%s] ERROR: NdisMRegisterScatterGatherDma failed (%X)!", __FUNCTION__, status));
		}
		else
		{
			DPrintf(0, ("[%s] SG recommended size %d", __FUNCTION__, sgDesc.ScatterGatherListSize));
		}
	}

	if (status == NDIS_STATUS_SUCCESS)
	{
		if (NDIS_CONNECT_MESSAGE_BASED == mic.InterruptType)
		{
			pContext->pMSIXInfoTable = mic.MessageInfoTable;
			status = ConfigureMSIXVectors(pContext);
			//pContext->bDoInterruptRecovery = FALSE;
		}
		else if (pContext->bUsingMSIX)
		{
			DPrintf(0, ("[%s] ERROR: Interrupt type %d, message table %p",
				__FUNCTION__, mic.InterruptType, mic.MessageInfoTable));
			pContext->bUsingMSIX = FALSE;
		}
		ParaNdis6_ApplyOffloadPersistentConfiguration(pContext);
	}
	DEBUG_EXIT_STATUS(0, status);
	return status;
}

/**********************************************************
NDIS6-related final initialization:
	Uninstalling interrupt handler
	Dellocate buffer list pool
Parameters:
	context
***********************************************************/
VOID ParaNdis_FinalizeCleanup(PARANDIS_ADAPTER *pContext)
{
	// we zero context members to be able examine them in the debugger/dump
	if (pContext->InterruptHandle)
	{
		NdisMDeregisterInterruptEx(pContext->InterruptHandle);
		pContext->InterruptHandle = NULL;
	}
	if (pContext->BufferListsPool)
	{
		NdisFreeNetBufferListPool(pContext->BufferListsPool);
		pContext->BufferListsPool = NULL;
	}
	if (pContext->DmaHandle)
	{
		NdisMDeregisterScatterGatherDma(pContext->DmaHandle);
		pContext->DmaHandle = NULL;
	}
}

static FORCEINLINE ULONG MaxMDLDataSize(PARANDIS_ADAPTER *pContext, pIONetDescriptor pBufferDesc)
{
	ULONG size  = pBufferDesc->DataInfo.size;
	if (pContext->bUseMergedBuffers) size -= pContext->nVirtioHeaderSize;
	return size;
}

/**********************************************************
NDIS6-specific procedure for binding RX buffer to MDL
Parameters:
	context
	pIONetDescriptor pBuffersDesc	VirtIO buffer descriptor

Return value:
	TRUE, if bound successfully
	FALSE, if no buffer or packet can be allocated
***********************************************************/
BOOLEAN ParaNdis_BindBufferToPacket(
	PARANDIS_ADAPTER *pContext,
	pIONetDescriptor pBufferDesc)
{
	PMDL pMDL;
	PVOID pData = RtlOffsetToPointer(pBufferDesc->DataInfo.Virtual,
		pContext->bUseMergedBuffers ? pContext->nVirtioHeaderSize : 0);
	pMDL = NdisAllocateMdl(pContext->MiniportHandle, pData, MaxMDLDataSize(pContext, pBufferDesc));
	pBufferDesc->pHolder = pMDL;
	return pMDL != NULL;
}

/**********************************************************
NDIS5-specific procedure for unbinding previously bound MDL
from it's RX buffer
Parameters:
	context
	pIONetDescriptor pBuffersDesc	VirtIO buffer descriptor
***********************************************************/
void ParaNdis_UnbindBufferFromPacket(
	PARANDIS_ADAPTER *pContext,
	pIONetDescriptor pBufferDesc)
{
	NdisAdjustMdlLength(pBufferDesc->pHolder, MaxMDLDataSize(pContext, pBufferDesc));
	NdisFreeMdl(pBufferDesc->pHolder);
}


/**********************************************************
NDIS6 implementation of packet indication

Parameters:
	context
	PVOID pBuffersDescriptor - VirtIO buffer descriptor of data buffer
	PVOID pData  - data buffer to pass to network stack
	PULONG pLength - size of received packet.
	BOOLEAN bPrepareOnly - only return NBL for further indication in batch
Return value:
	TRUE  is packet indicated
	FALSE if not (in this case, the descriptor should be freed now)
If priority header is in the packet. it will be removed and *pLength decreased
***********************************************************/
tPacketIndicationType ParaNdis_IndicateReceivedPacket(
	PARANDIS_ADAPTER *pContext,
	PVOID dataBuffer,
	PULONG pLength,
	BOOLEAN bPrepareOnly,
	pIONetDescriptor pBuffersDesc)
{
	PMDL pMDL = pBuffersDesc->pHolder;
	ULONG length = *pLength;
	PNET_BUFFER_LIST pNBL = NULL;
	virtio_net_hdr_basic *pHeader = NULL;

	if (pMDL)
	{
		NDIS_NET_BUFFER_LIST_8021Q_INFO qInfo;
		qInfo.Value = NULL;
		if ((pContext->ulPriorityVlanSetting && length > (ETH_HEADER_SIZE + ETH_PRIORITY_HEADER_SIZE)) ||
			length > pContext->MaxPacketSize.nMaxFullSizeOS)
		{
			PUCHAR pPriority = (PUCHAR)dataBuffer + ETH_PRIORITY_HEADER_OFFSET;
			if (ETH_HAS_PRIO_HEADER(dataBuffer))
			{
				if (pContext->ulPriorityVlanSetting & 1)
					qInfo.TagHeader.UserPriority = (pPriority[2] & 0xE0) >> 5;
				if (pContext->ulPriorityVlanSetting & 2)
				{
					qInfo.TagHeader.VlanId = (((USHORT)(pPriority[2] & 0x0F)) << 8) | pPriority[3];
					if (pContext->VlanId && pContext->VlanId != qInfo.TagHeader.VlanId)
					{
						DPrintf(0, ("[%s] Failing unexpected VlanID %d", __FUNCTION__, qInfo.TagHeader.VlanId));
						pMDL = NULL;
					}
				}
				if (1)
				{
					RtlMoveMemory(
						pPriority,
						pPriority + ETH_PRIORITY_HEADER_SIZE,
						length - ETH_PRIORITY_HEADER_OFFSET - ETH_PRIORITY_HEADER_SIZE);
					length -= ETH_PRIORITY_HEADER_SIZE;
					*pLength = length;
					if (length > pContext->MaxPacketSize.nMaxFullSizeOS)
					{
						DPrintf(0, ("[%s] Can not indicate up packet of %d", __FUNCTION__, length));
						pMDL = NULL;
					}
				}
				else
				{
					// todo: avoid data copy.
					// use 2 MDL: 1 for ethernet header, 1 for data
				}
			}
		}
		if (pMDL)
		{
			NdisAdjustMdlLength(pMDL, length);
			pNBL = NdisAllocateNetBufferAndNetBufferList(
				pContext->BufferListsPool,
				0,
				0,
				pMDL,
				0,
				length);
		}
		if (pNBL)
		{
			pNBL->SourceHandle = pContext->MiniportHandle;
			NET_BUFFER_LIST_INFO(pNBL, Ieee8021QNetBufferListInfo) = qInfo.Value;
			if (qInfo.Value)
			{
				DPrintf(1, ("Found priority tag %p", qInfo.Value));
			}
			pNBL->MiniportReserved[0] = pBuffersDesc;
			pHeader = (virtio_net_hdr_basic *)pBuffersDesc->HeaderInfo.Virtual;
			if (NDIS_OFFLOAD_SUPPORTED == pContext->Offload.flags.fRxIPChecksum)
			{
				// if we are configured to offload Rx Checksum and receive VIRTIO_NET_HDR_F_DATA_VALID from host, we indicate IpChecksumSucceeded.
				// for future reference, if we get a flag for invalid checksum, use IpChecksumFailed.
<<<<<<< HEAD
				if (pHeader->flags & VIRTIO_NET_HDR_F_DATA_VALID) 
=======
				if (pHeader->flags & VIRTIO_NET_HDR_F_DATA_VALID)
>>>>>>> 15fadee4
				{
					PNDIS_TCP_IP_CHECKSUM_NET_BUFFER_LIST_INFO pNBLInfo = (PNDIS_TCP_IP_CHECKSUM_NET_BUFFER_LIST_INFO) NET_BUFFER_LIST_INFO(pNBL, TcpIpChecksumNetBufferListInfo);
					DPrintf(3, ("Host reports VIRTIO_NET_HDR_F_DATA_VALID"));
					pNBLInfo->Receive.IpChecksumSucceeded = TRUE;
				}
			}
			pNBL->Status = NDIS_STATUS_SUCCESS;
#if defined(ENABLE_HISTORY_LOG)
			{
				tTcpIpPacketParsingResult packetReview = ParaNdis_CheckSumVerify(
					RtlOffsetToPointer(dataBuffer, ETH_HEADER_SIZE),
					length,
					pcrIpChecksum | pcrTcpChecksum | pcrUdpChecksum,
					__FUNCTION__
					);
				ParaNdis_DebugHistory(pContext, hopPacketReceived, pNBL, length, (ULONG)(ULONG_PTR)qInfo.Value, packetReview.value);
			}
#endif
			if (!bPrepareOnly)
			{
				DPrintf(1, ("  Reporting NBL of %d bytes of pBuffersDescriptor %p",
					length, pBuffersDesc));
				NdisMIndicateReceiveNetBufferLists(
					pContext->MiniportHandle, pNBL, 0, 1, 0);
			}
		}
	}
	if (!pNBL)
	{
		DPrintf(0, ("[%s] Error: cannot indicate packet for desc.%p(%d b.)", __FUNCTION__,
			pBuffersDesc, length));
	}
	return pNBL;
}


VOID ParaNdis_IndicateReceivedBatch(
	PARANDIS_ADAPTER *pContext,
	tPacketIndicationType *pBatch,
	ULONG nofPackets)
{
	ULONG i;
	PNET_BUFFER_LIST pPrev = pBatch[0];
	NET_BUFFER_LIST_NEXT_NBL(pPrev) = NULL;
	for (i = 1; i < nofPackets; ++i)
	{
		PNET_BUFFER_LIST pNBL = pBatch[i];
		NET_BUFFER_LIST_NEXT_NBL(pPrev) = pNBL;
		NET_BUFFER_LIST_NEXT_NBL(pNBL)  = NULL;
		pPrev = pNBL;
	}
	NdisMIndicateReceiveNetBufferLists(
		pContext->MiniportHandle,
		pBatch[0],
		0,
		nofPackets,
		0);

}


/**********************************************************
NDIS procedure of returning us buffer of previously indicated packets
Parameters:
	context
	PNET_BUFFER_LIST pNBL - list of buffers to free
	returnFlags - is dpc

The procedure frees:
received buffer descriptors back to list of RX buffers
all the allocated MDL structures
all the received NBLs back to our pool
***********************************************************/
VOID ParaNdis6_ReturnNetBufferLists(
	NDIS_HANDLE miniportAdapterContext,
	PNET_BUFFER_LIST pNBL, ULONG returnFlags)
{
	PARANDIS_ADAPTER *pContext = (PARANDIS_ADAPTER *)miniportAdapterContext;
	DEBUG_ENTRY(5);
	while (pNBL)
	{
		PNET_BUFFER_LIST pTemp = pNBL;
		pIONetDescriptor pBuffersDescriptor = (pIONetDescriptor)pNBL->MiniportReserved[0];
		DPrintf(3, ("  Returned NBL of pBuffersDescriptor %p!", pBuffersDescriptor));
		pNBL = NET_BUFFER_LIST_NEXT_NBL(pNBL);
		NET_BUFFER_LIST_NEXT_NBL(pTemp) = NULL;
		NdisFreeNetBufferList(pTemp);
		NdisAcquireSpinLock(&pContext->ReceiveLock);
		ParaNdis_VirtIONetReuseRecvBuffer(pContext, pBuffersDescriptor);
		NdisReleaseSpinLock(&pContext->ReceiveLock);
	}
}

/**********************************************************
Pauses of restarts RX activity.
Restart is immediate, pause may be delayed until
NDIS returns all the indicated NBL

Parameters:
	context
	bPause 1/0 - pause or restart
	ONPAUSECOMPLETEPROC Callback to be called when PAUSE finished
Return value:
	SUCCESS if finished synchronously
	PENDING if not, then callback will be called
***********************************************************/
NDIS_STATUS ParaNdis6_ReceivePauseRestart(
	PARANDIS_ADAPTER *pContext,
	BOOLEAN bPause,
	ONPAUSECOMPLETEPROC Callback
	)
{
	NDIS_STATUS status = NDIS_STATUS_SUCCESS;
	NdisAcquireSpinLock(&pContext->ReceiveLock);
	if (bPause)
	{
		ParaNdis_DebugHistory(pContext, hopInternalReceivePause, NULL, 1, 0, 0);
		if (!IsListEmpty(&pContext->NetReceiveBuffersWaiting))
		{
			pContext->ReceiveState = srsPausing;
			pContext->ReceivePauseCompletionProc = Callback;
			status = NDIS_STATUS_PENDING;
		}
		else
		{
			ParaNdis_DebugHistory(pContext, hopInternalReceivePause, NULL, 0, 0, 0);
			pContext->ReceiveState = srsDisabled;
		}
	}
	else
	{
		ParaNdis_DebugHistory(pContext, hopInternalReceiveResume, NULL, 0, 0, 0);
		pContext->ReceiveState = srsEnabled;
	}
	NdisReleaseSpinLock(&pContext->ReceiveLock);
	return status;
}

/**********************************************************
Copies single packet (MDL list) to the buffer (at least 60 bytes)
Parameters:
	PNET_BUFFER pB - packet
	PVOID dest     - where to copy
	ULONG maxSize  - max size of destination buffer
Return value:
	number of bytes copied
	0 on error
***********************************************************/
tCopyPacketResult ParaNdis_PacketCopier(PNET_BUFFER pB, PVOID dest, ULONG maxSize, PVOID refValue, BOOLEAN bPreview)
{
	tCopyPacketResult result;
	ULONG PriorityDataLong = 0;
	ULONG nCopied = 0;
	ULONG ulOffset = NET_BUFFER_CURRENT_MDL_OFFSET(pB);
	ULONG nToCopy = NET_BUFFER_DATA_LENGTH(pB);
	PMDL  pMDL = NET_BUFFER_CURRENT_MDL(pB);
	result.error = cpeOK;
	if (!bPreview) PriorityDataLong = ((tNetBufferListEntry *)(((tNetBufferEntry *)refValue)->nbl->Scratch))->PriorityDataLong;
	if (nToCopy > maxSize) nToCopy = bPreview ? maxSize : 0;

	while (pMDL && nToCopy)
	{
		ULONG len;
		PVOID addr;
		NdisQueryMdl(pMDL, &addr, &len, NormalPagePriority);
		if (addr && len)
		{
			// total to copy from this MDL
			len -= ulOffset;
			if (len > nToCopy) len = nToCopy;
			nToCopy -= len;
			if ((PriorityDataLong & 0xFFFF) &&
				nCopied < ETH_PRIORITY_HEADER_OFFSET &&
				(nCopied + len) >= ETH_PRIORITY_HEADER_OFFSET)
			{
				ULONG nCopyNow = ETH_PRIORITY_HEADER_OFFSET - nCopied;
				NdisMoveMemory(dest, (PCHAR)addr + ulOffset, nCopyNow);
				dest = (PCHAR)dest + nCopyNow;
				addr = (PCHAR)addr + nCopyNow;
				NdisMoveMemory(dest, &PriorityDataLong, ETH_PRIORITY_HEADER_SIZE);
				nCopied += ETH_PRIORITY_HEADER_SIZE;
				dest = (PCHAR)dest + ETH_PRIORITY_HEADER_SIZE;
				nCopyNow = len - nCopyNow;
				if (nCopyNow) NdisMoveMemory(dest, (PCHAR)addr + ulOffset, nCopyNow);
				dest = (PCHAR)dest + nCopyNow;
				ulOffset = 0;
				nCopied += len;
			}
			else
			{
				NdisMoveMemory(dest, (PCHAR)addr + ulOffset, len);
				dest = (PCHAR)dest + len;
				ulOffset = 0;
				nCopied += len;
			}
		}
		pMDL = pMDL->Next;
	}

	DEBUG_EXIT_STATUS(4, nCopied);
	result.size = nCopied;
	return result;
}


static FORCEINLINE ULONG CalculateTotalOffloadSize(
	ULONG packetSize,
	ULONG mss,
	ULONG ipheaderOffset,
	ULONG maxPacketSize,
	tTcpIpPacketParsingResult packetReview)
{
	ULONG ul = 0;
	ULONG tcpipHeaders = packetReview.XxpIpHeaderSize;
	ULONG allHeaders = tcpipHeaders + ipheaderOffset;
#if 1
	if (tcpipHeaders && (mss + allHeaders) <= maxPacketSize)
	{
		ul = packetSize - allHeaders;
	}
	DPrintf(1, ("[%s]%s %d/%d, headers %d)", __FUNCTION__, !ul ? "ERROR:" : "", ul, mss, allHeaders));
#else
	UINT  calculationType = 3;
	if (tcpipHeaders && (mss + allHeaders) <= maxPacketSize)
	{
		ULONG nFragments = (packetSize - allHeaders)/mss;
		ULONG last = (packetSize - allHeaders)%mss;
		ULONG tcpHeader = tcpipHeaders - packetReview.ipHeaderSize;
		switch (calculationType)
		{
			case 0:
				ul = nFragments * (mss + allHeaders) + last + (last ? allHeaders : 0);
				break;
			case 1:
				ul = nFragments * (mss + tcpipHeaders) + last + (last ? tcpipHeaders : 0);
				break;
			case 2:
				ul = nFragments * (mss + tcpHeader) + last + (last ? tcpHeader : 0);
				break;
			case 3:
				ul = packetSize - allHeaders;
				break;
			case 4:
				ul = packetSize - ETH_HEADER_SIZE;
				break;
			case 5:
				ul = packetSize - ipheaderOffset;
				break;
			default:
				break;
		}
	}
	DPrintf(1, ("[%s:%d]%s %d/%d, headers %d)",
		__FUNCTION__, calculationType, !ul ? "ERROR:" : "", ul, mss, allHeaders));
#endif
	return ul;
}


tMapperResult ParaNdis_PacketMapper(
	PARANDIS_ADAPTER *pContext,
	tPacketType packet,
	PVOID ReferenceValue,
	struct VirtIOBufferDescriptor *buffers,
	pIONetDescriptor pDesc
	)
{
	tMapperResult res;
	tNetBufferEntry *pnbe = (tNetBufferEntry *)ReferenceValue;
	res.ulDataSize = 0;
	res.nBuffersMapped = 0;
	if (pnbe->netBuffer == packet)
	{
		PSCATTER_GATHER_LIST pSGList = pnbe->pSGList;
		if (pSGList)
		{
			UINT i, lengthGet = 0, lengthPut = 0;
			SCATTER_GATHER_ELEMENT *pSGElements = pSGList->Elements;
			tNetBufferListEntry *pble = (tNetBufferListEntry *)pnbe->nbl->Scratch;
			UINT nCompleteBuffersToSkip = 0;
			UINT nBytesSkipInFirstBuffer = NET_BUFFER_CURRENT_MDL_OFFSET(packet);
			ULONG PriorityDataLong = pble->PriorityDataLong;
			if (pble->mss)
			{
				lengthGet = pble->tcpHeaderOffset + sizeof(TCPHeader);
			}
			if (PriorityDataLong && !lengthGet)
			{
				lengthGet = ETH_HEADER_SIZE;
			}
			if (lengthGet)
			{
				ULONG len = 0;
				for (i = 0; i < pSGList->NumberOfElements; ++i)
				{
					len += pSGList->Elements[i].Length - nBytesSkipInFirstBuffer;
					DPrintf(2, ("[%s] buffer %d of %d->%d",
						__FUNCTION__, nCompleteBuffersToSkip, pSGElements[i].Length, len));
					if (len > lengthGet)
					{
						nBytesSkipInFirstBuffer = pSGList->Elements[i].Length - (len - lengthGet);
						break;
					}
					nCompleteBuffersToSkip++;
					nBytesSkipInFirstBuffer = 0;
				}
				lengthPut = lengthGet + (PriorityDataLong ? ETH_PRIORITY_HEADER_SIZE : 0);
			}

			if (lengthPut > pDesc->DataInfo.size)
			{
				DPrintf(0, ("[%s] ERROR: can not substitute %d bytes, sending as is", __FUNCTION__, lengthPut));
				nCompleteBuffersToSkip = 0;
				lengthPut = lengthGet = 0;
				nBytesSkipInFirstBuffer = NET_BUFFER_CURRENT_MDL_OFFSET(packet);
			}

			if (lengthPut)
			{
				// we replace 1 or more HW buffers with one buffer preallocated for data
				buffers->physAddr = pDesc->DataInfo.Physical;
				buffers->ulSize   = lengthPut;
				res.ulDataSize += lengthGet;
				res.nBuffersMapped = pSGList->NumberOfElements - nCompleteBuffersToSkip + 1;
				pSGElements += nCompleteBuffersToSkip;
				buffers++;
				DPrintf(1, ("[%s] (%d bufs) skip %d buffers + %d bytes",
					__FUNCTION__, pSGList->NumberOfElements, nCompleteBuffersToSkip, nBytesSkipInFirstBuffer));
			}
			else
			{
				res.nBuffersMapped = pSGList->NumberOfElements;
			}

			for (i = nCompleteBuffersToSkip; i < pSGList->NumberOfElements; ++i)
			{
				if (nBytesSkipInFirstBuffer)
				{
					buffers->physAddr.QuadPart = pSGElements->Address.QuadPart + nBytesSkipInFirstBuffer;
					buffers->ulSize   = pSGElements->Length - nBytesSkipInFirstBuffer;
					DPrintf(2, ("[%s] using HW buffer %d of %d-%d", __FUNCTION__, i, pSGElements->Length, nBytesSkipInFirstBuffer));
					nBytesSkipInFirstBuffer = 0;
				}
				else
				{
					buffers->physAddr = pSGElements->Address;
					buffers->ulSize   = pSGElements->Length;
				}
				res.ulDataSize += buffers->ulSize;
				pSGElements++;
				buffers++;
			}

			if (lengthPut)
			{
				PVOID pBuffer = pDesc->DataInfo.Virtual;
				ParaNdis_PacketCopier(packet, pBuffer, lengthGet, ReferenceValue, TRUE);
				if (pble->mss)
				{
					tTcpIpPacketParsingResult packetReview;
					NDIS_TCP_LARGE_SEND_OFFLOAD_NET_BUFFER_LIST_INFO lso;
					ULONG dummyTransferSize;
					ULONG flags = pcrIpChecksum | pcrTcpChecksum | pcrFixPHChecksum;
					ULONG saveBuffers = res.nBuffersMapped;
					PVOID pIpHeader = RtlOffsetToPointer(pBuffer, pContext->Offload.ipHeaderOffset);
					res.nBuffersMapped = 0;
					if (pContext->bFixIPChecksum) flags |= pcrFixIPChecksum;
					packetReview = ParaNdis_CheckSumVerify(
						pIpHeader,
						lengthGet - pContext->Offload.ipHeaderOffset,
						flags,
						__FUNCTION__);
					if (packetReview.ipCheckSum == ppresCSOK || packetReview.fixedIpCS)
					{
						dummyTransferSize =	CalculateTotalOffloadSize(
							res.ulDataSize,
							pble->mss,
							pContext->Offload.ipHeaderOffset,
							pContext->MaxPacketSize.nMaxFullSizeOS,
							packetReview);
						if (packetReview.xxpStatus == ppresXxpIncomplete)
						{
							DPrintf(0, ("[%s] CHECK: IPHO %d, TCPHO %d, IPHS %d, XXPHS %d", __FUNCTION__,
								pContext->Offload.ipHeaderOffset,
								pble->tcpHeaderOffset,
								packetReview.ipHeaderSize,
								packetReview.XxpIpHeaderSize
								));

						}
					}
					else
					{
						DPrintf(0, ("[%s] ERROR locating IP header in %d bytes(IP header of %d)", __FUNCTION__,
							lengthGet, packetReview.ipHeaderSize));
					}
					lso.Value = NET_BUFFER_LIST_INFO(pnbe->nbl, TcpLargeSendNetBufferListInfo);
					if (lso.LsoV1TransmitComplete.Type == NDIS_TCP_LARGE_SEND_OFFLOAD_V1_TYPE)
					{
						lso.LsoV1TransmitComplete.TcpPayload += dummyTransferSize;
						NET_BUFFER_LIST_INFO(pnbe->nbl, TcpLargeSendNetBufferListInfo) = lso.Value;
					}
					if (dummyTransferSize)
					{
						virtio_net_hdr_basic *pheader = pDesc->HeaderInfo.Virtual;
						pheader->flags = VIRTIO_NET_HDR_F_NEEDS_CSUM;
						pheader->gso_type = VIRTIO_NET_HDR_GSO_TCPV4;
						pheader->hdr_len  = (USHORT)(packetReview.XxpIpHeaderSize + pContext->Offload.ipHeaderOffset);
						pheader->gso_size = (USHORT)pble->mss;
						pheader->csum_start = (USHORT)pble->tcpHeaderOffset;
						pheader->csum_offset = TCP_CHECKSUM_OFFSET;
						res.nBuffersMapped = saveBuffers;
					}
				}

				if (PriorityDataLong && res.nBuffersMapped)
				{
					RtlMoveMemory(
						RtlOffsetToPointer(pBuffer, ETH_PRIORITY_HEADER_OFFSET + ETH_PRIORITY_HEADER_SIZE),
						RtlOffsetToPointer(pBuffer, ETH_PRIORITY_HEADER_OFFSET),
						lengthGet - ETH_PRIORITY_HEADER_OFFSET
						);
					NdisMoveMemory(
						RtlOffsetToPointer(pBuffer, ETH_PRIORITY_HEADER_OFFSET),
						&PriorityDataLong,
						sizeof(ETH_PRIORITY_HEADER_SIZE));
					DPrintf(1, ("[%s] Populated priority value %lX", __FUNCTION__, PriorityDataLong));
				}
			}
		}
		else
		{
			DPrintf(0, ("[%s] ERROR: packet (nbe %p) is not mapped!", __FUNCTION__, pnbe));
		}
	}
	else
	{
		DPrintf(0, ("[%s] ERROR: packet <> NBE!", __FUNCTION__));
	}
	return res;
}

static void FreeAllocatedNBLResources(PARANDIS_ADAPTER *pContext, PNET_BUFFER_LIST pNBL)
{
	tNetBufferListEntry	*pble = (tNetBufferListEntry *)pNBL->Scratch;
	pNBL->Scratch = NULL;
	if (pble)
	{
		while (!IsListEmpty(&pble->bufferEntries))
		{
			tNetBufferEntry *pnbe = (tNetBufferEntry *)RemoveHeadList(&pble->bufferEntries);
			if (pnbe->pSGList)
			{
				NdisMFreeNetBufferSGList(pContext->DmaHandle, pnbe->pSGList, pnbe->netBuffer);
			}
			NdisFreeMemory(pnbe, 0, 0);
		}
		NdisFreeMemory(pble, 0, 0);
	}
}

static __inline void ParseSingleNBL(PNET_BUFFER_LIST pNBL, tNBLDigest *pDigest)
{
	ULONG nBuffers;
	ULONG nBytes;
	PNET_BUFFER pB = NET_BUFFER_LIST_FIRST_NB(pNBL);
	nBuffers = nBytes = 0;
	while (pB)
	{
		nBuffers++;
		nBytes += NET_BUFFER_DATA_LENGTH(pB);
		pB = NET_BUFFER_NEXT_NB(pB);
	}

	pDigest->nLists = 1;
	pDigest->nBuffers = nBuffers;
	pDigest->nBytes = nBytes;
}

/* count lists, buffers and bytes in NBL for statistics */
static void __inline ParseNBL(PNET_BUFFER_LIST pNBL, tNBLDigest *pDigest)
{
	tNBLDigest oneDigest;
	pDigest->nLists = 0;
	pDigest->nBuffers = 0;
	pDigest->nBytes = 0;
	while (pNBL)
	{
		pDigest->nLists++;
		ParseSingleNBL(pNBL, &oneDigest);
		pNBL = NET_BUFFER_LIST_NEXT_NBL(pNBL);
		pDigest->nBuffers += oneDigest.nBuffers;
		pDigest->nBytes += oneDigest.nBytes;
	}
}

/**********************************************************
Return NBL (list) to NDIS with specified status
Locks must NOT be acquired
***********************************************************/
static void CompleteBufferLists(
	PARANDIS_ADAPTER *pContext,
	PNET_BUFFER_LIST pNBL,
	NDIS_STATUS status,
	BOOLEAN IsDpc)
{
	tNBLDigest Digest;
	BOOLEAN bPassive = !IsDpc && (KeGetCurrentIrql() < DISPATCH_LEVEL);
	KIRQL irql;
	PNET_BUFFER_LIST pTemp = pNBL;
	DEBUG_ENTRY(4);
	ParseNBL(pNBL, &Digest);
	DPrintf(2, ("[%s] L%d, B%d, b%d with (%08lX)", __FUNCTION__, Digest.nLists, Digest.nBuffers, Digest.nBytes, status));
	while (pTemp)
	{
		LONG lRestToReturn = NdisInterlockedDecrement(&pContext->NetTxPacketsToReturn);
		if (bPassive) irql = KeRaiseIrqlToDpcLevel();
		FreeAllocatedNBLResources(pContext, pTemp);
		if (bPassive) KeLowerIrql(irql);
		pTemp->Status = status;
		ParaNdis_DebugHistory(pContext, hopSendComplete, pTemp, 0, lRestToReturn, status);
		pTemp = NET_BUFFER_LIST_NEXT_NBL(pTemp);
	}
	NdisMSendNetBufferListsComplete(pContext->MiniportHandle,
			pNBL,
			IsDpc ? NDIS_SEND_COMPLETE_FLAGS_DISPATCH_LEVEL : 0
			);
}



/**********************************************************
Must be called with &pContext->SendLock held

Parameters:
	PNET_BUFFER_LIST pNBL - lists to find tail in
Return value:
	PNET_BUFFER_LIST - last list
***********************************************************/
static PNET_BUFFER_LIST GetTail(PNET_BUFFER_LIST pNBL)
{
	if (!pNBL) return NULL;
	while (NET_BUFFER_LIST_NEXT_NBL(pNBL))
	{
		pNBL = NET_BUFFER_LIST_NEXT_NBL(pNBL);
	}
	return pNBL;
}



/*********************************************************************
Prepares single NBL to be mapped and sent:
Allocate per-NBL entry and save it in NBL->Scratch
Allocate pre-NET_BUFFER entries for each NET_BUFFER and chain them in the list
If some allocation fails, this single NBL will be completed later
with erroneous status and all the allocated resources freed
*********************************************************************/
static BOOLEAN PrepareSingleNBL(
	PARANDIS_ADAPTER *pContext,
	PNET_BUFFER_LIST pNBL)
{
	BOOLEAN bOK = TRUE;
	BOOLEAN bExpectedLSO = FALSE;
	ULONG maxDataLength = 0;
	const char *pFailReason = "Unknown";
	NDIS_TCP_LARGE_SEND_OFFLOAD_NET_BUFFER_LIST_INFO lso;
	PNET_BUFFER pB = NET_BUFFER_LIST_FIRST_NB(pNBL);
	tNetBufferListEntry	*pble = ParaNdis_AllocateMemory(pContext, sizeof(*pble));
	pNBL->Scratch = pble;
	DPrintf(4, ("[%s] NBL %p, NBLE %p", __FUNCTION__, pNBL, pble));
	if (pble)
	{
		NDIS_NET_BUFFER_LIST_8021Q_INFO priorityInfo;
		NdisZeroMemory(pble, sizeof(*pble));
		InitializeListHead(&pble->bufferEntries);
		pble->nbl = pNBL;
		priorityInfo.Value = pContext->ulPriorityVlanSetting ?
			NET_BUFFER_LIST_INFO(pNBL, Ieee8021QNetBufferListInfo) : NULL;
		if (!priorityInfo.TagHeader.VlanId) priorityInfo.TagHeader.VlanId = pContext->VlanId;
		if (priorityInfo.TagHeader.CanonicalFormatId || !IsValidVlanId(pContext, priorityInfo.TagHeader.VlanId))
		{
			bOK = FALSE;
			DPrintf(0, ("[%s] Discarded invalid priority tag %p", __FUNCTION__, priorityInfo.Value));
		}
		else if (priorityInfo.Value)
		{
			// ignore priority, if configured
			if (~pContext->ulPriorityVlanSetting & 1)
				priorityInfo.TagHeader.UserPriority = 0;
			// ignore VlanId, if specified
			if (~pContext->ulPriorityVlanSetting & 2)
				priorityInfo.TagHeader.VlanId = 0;
			if (priorityInfo.Value)
			{
				SetPriorityData(pble->PriorityData, priorityInfo.TagHeader.UserPriority, priorityInfo.TagHeader.VlanId);
				DPrintf(0, ("[%s] Populated priority tag %p", __FUNCTION__, priorityInfo.Value));
			}
		}
	}
	else
	{
		bOK = FALSE;
		pFailReason = "Failure to allocate BLE";
	}

	if (bOK && !pB)
	{
		bOK = FALSE;
		pFailReason = "Empty NBL";
	}

	while (pB && bOK)
	{
		ULONG dataLength = NET_BUFFER_DATA_LENGTH(pB);
		tNetBufferEntry *pnbe = (tNetBufferEntry *)ParaNdis_AllocateMemory(pContext, sizeof(*pnbe));
		DPrintf(4, ("[%s] NBE %p(nb %p)", __FUNCTION__, pnbe, pB));
		if (pnbe)
		{
			NdisZeroMemory(pnbe, sizeof(*pnbe));
			pnbe->nbl = pNBL;
			pnbe->netBuffer = pB;
			pnbe->pContext = pContext;
			InsertTailList(&pble->bufferEntries, &pnbe->list);
			pble->nBuffers++;
			if (!dataLength)
			{
				bOK = FALSE;
				pFailReason = "zero-length buffer";
			}
			if (maxDataLength < dataLength) maxDataLength = dataLength;
		}
		else
		{
			bOK = FALSE;
			pFailReason = "Failure to allocate NBE";
		}
		pB = NET_BUFFER_NEXT_NB(pB);
	}

	if (bOK)
	{
		if (maxDataLength > pContext->MaxPacketSize.nMaxFullSizeOS) bExpectedLSO = TRUE;
		if (maxDataLength > 0xFFF0)
		{
			bOK = FALSE;
			pFailReason = "too large packet";
		}
		lso.Value = NET_BUFFER_LIST_INFO(pNBL, TcpLargeSendNetBufferListInfo);
		if (lso.Value)
		{
			pble->mss = (USHORT)lso.LsoV2Transmit.MSS;
			pble->tcpHeaderOffset = (USHORT)lso.LsoV2Transmit.TcpHeaderOffset;
			if (lso.LsoV1Transmit.Type != NDIS_TCP_LARGE_SEND_OFFLOAD_V1_TYPE &&
				lso.LsoV2Transmit.Type != NDIS_TCP_LARGE_SEND_OFFLOAD_V2_TYPE)
			{
				bOK = FALSE;
				pFailReason = "wrong LSO transmit type";
			}

			if (lso.LsoV2Transmit.Type == NDIS_TCP_LARGE_SEND_OFFLOAD_V2_TYPE &&
				lso.LsoV2Transmit.IPVersion != NDIS_TCP_LARGE_SEND_OFFLOAD_IPv4)
			{
				bOK = FALSE;
				pFailReason = "IPV6 LSO not supported";
			}

			if (bExpectedLSO &&
				(!lso.LsoV2Transmit.MSS ||
				!lso.LsoV2Transmit.TcpHeaderOffset
				))
			{
				bOK = FALSE;
				pFailReason = "wrong LSO parameters";
			}
			if (!lso.LsoV2Transmit.MSS != !lso.LsoV1Transmit.TcpHeaderOffset)
			{
				bOK = FALSE;
				pFailReason = "inconsistent LSO parameters";
			}
			if (!pContext->Offload.flags.fTxLso || !pContext->bOffloadEnabled)
			{
				bOK = FALSE;
				pFailReason = "LSO request when LSO is off";
			}

			// do it for both LsoV1 and LsoV2
			if (bOK)
			{
				lso.LsoV1TransmitComplete.TcpPayload = 0;
				NET_BUFFER_LIST_INFO(pNBL, TcpLargeSendNetBufferListInfo) = lso.Value;
			}
		}
	}
	if (!bOK)
	{
		DPrintf(0, ("[%s] Failed to prepare NBL %p due to %s", __FUNCTION__, pNBL, pFailReason));
	}
	return bOK;
}

/*********************************************************************
*********************************************************************/
static void StartTransferSingleNBL(PARANDIS_ADAPTER *pContext, PNET_BUFFER_LIST pNBL)
{
	tNetBufferListEntry *pble = (tNetBufferListEntry *)pNBL->Scratch;
	LIST_ENTRY list;
	KIRQL irql;
	BOOLEAN bPassive = KeGetCurrentIrql() < DISPATCH_LEVEL;
	DPrintf(4, ("[%s] NBL %p(pble %p)", __FUNCTION__, pNBL, pble));
	InitializeListHead(&list);
	while (!IsListEmpty(&pble->bufferEntries))
	{
		LIST_ENTRY *ple = RemoveHeadList(&pble->bufferEntries);
		InsertTailList(&list, ple);
	}
	while (!IsListEmpty(&list))
	{
		NDIS_STATUS status;
		tNetBufferEntry *pnbe = (tNetBufferEntry *)RemoveHeadList(&list);
		DPrintf(4, ("[%s] mapping entry %p", __FUNCTION__, pnbe));
		//ParaNdis_DebugHistory(pContext, hopSendPacketRequest, pNBL, 0, 0, status);
		NdisInterlockedInsertTailList(&pContext->WaitingMapping, &pnbe->list, &pContext->SendLock);

		if (bPassive) irql = KeRaiseIrqlToDpcLevel();
		if (pContext->bUseScatterGather)
		{
			status = NdisMAllocateNetBufferSGList(
				pnbe->pContext->DmaHandle,
				pnbe->netBuffer,
				pnbe,
				NDIS_SG_LIST_WRITE_TO_DEVICE,
				NULL,
				0);
			if (status != NDIS_STATUS_SUCCESS)
			{
				((tNetBufferListEntry *)pnbe->nbl->Scratch)->flags |= NBLEFLAGS_FAILED;
				ProcessSGListHandler(NULL, NULL, NULL, pnbe);
			}
		}
		else
		{
			ProcessSGListHandler(NULL, NULL, NULL, pnbe);
		}
		if (bPassive) KeLowerIrql(irql);
	}
}

/**********************************************************
Inserts received lists to internal queue and spawns Tx process procedure
Parameters:
	context
	BOOLEAN IsDpc		NDIS wants it
***********************************************************/
VOID ParaNdis6_Send(
	PARANDIS_ADAPTER *pContext,
	PNET_BUFFER_LIST pNBL,
	BOOLEAN IsDpc)
{
	ULONG i;
	tNBLDigest Digest;
	PNET_BUFFER_LIST nextList;
	/* calculate nofLists, nofBuffer and nofBytes for logging */
	ParseNBL(pNBL, &Digest);
	DPrintf(1, (" Send request L%d, B%d, b%d", Digest.nLists, Digest.nBuffers, Digest.nBytes));
	ParaNdis_DebugHistory(pContext, hopSend, pNBL, Digest.nLists, Digest.nBuffers, Digest.nBytes);

	for (i = 0; i < Digest.nLists; ++i)
	{
		NdisInterlockedIncrement(&pContext->NetTxPacketsToReturn);
	}

	nextList = pNBL;
	while (nextList)
	{
		BOOLEAN bOK;
		PNET_BUFFER_LIST temp;
		bOK = PrepareSingleNBL(pContext, nextList);
		temp = nextList;
		nextList = NET_BUFFER_LIST_NEXT_NBL(nextList);
		NET_BUFFER_LIST_NEXT_NBL(temp) = NULL;

		if (bOK && !pContext->bSurprizeRemoved && pContext->bConnected && pContext->SendState == srsEnabled)
		{
			ParaNdis_DebugHistory(pContext, hopSendNBLRequest, temp, NUMBER_OF_PACKETS_IN_NBL(temp), 0, 0);
			StartTransferSingleNBL(pContext, temp);
		}
		else
		{
			NDIS_STATUS status = NDIS_STATUS_FAILURE;
			if (pContext->SendState != srsEnabled) status = NDIS_STATUS_PAUSED;
			if (!pContext->bConnected) status = NDIS_STATUS_MEDIA_DISCONNECTED;
			if (pContext->bSurprizeRemoved) status = NDIS_STATUS_NOT_ACCEPTED;
			CompleteBufferLists(pContext, temp, status, IsDpc);
		}
	}
}

/**********************************************************
	Must be called with SendLock held
***********************************************************/
static void OnNetBufferEntryCompleted(tNetBufferEntry *pnbe)
{
	tNetBufferListEntry *pble = (tNetBufferListEntry *)pnbe->nbl->Scratch;
	pble->nBuffersDone++;
	pble->nBuffersWaiting--;
	DPrintf(3, ("[%s] pble %p, nbe %p", __FUNCTION__, pble, pnbe));
	ParaNdis_DebugHistory(pnbe->pContext, hopBufferSent, pble->nbl, pble->nBuffersDone,
		pnbe->pContext->nofFreeHardwareBuffers, pnbe->pContext->nofFreeTxDescriptors);
	if (pnbe->pSGList)
	{
		NdisMFreeNetBufferSGList(pnbe->pContext->DmaHandle, pnbe->pSGList, pnbe->netBuffer);
	}
	NdisFreeMemory(pnbe, 0, 0);
}

/**********************************************************
	Callback on finished Tx descriptor
	called with SendLock held
***********************************************************/
VOID ParaNdis_OnTransmitBufferReleased(PARANDIS_ADAPTER *pContext, IONetDescriptor *pDesc)
{
	tNetBufferEntry *pnbe = pDesc->ReferenceValue;
	pDesc->ReferenceValue = NULL;
	if (pnbe)
	{
		OnNetBufferEntryCompleted(pnbe);
	}
	else
	{
		ParaNdis_DebugHistory(pContext, hopBufferSent, NULL, 0, pContext->nofFreeHardwareBuffers, pContext->nofFreeTxDescriptors);
		DPrintf(0, ("[%s] ERROR: Send Entry (NBE) not set!", __FUNCTION__));
	}
}

/**********************************************************
NDIS required handler for run-time allocation of scatter-gather list
Parameters:
pSGL - scatter-hather list of elements (possible NULL when called directly)
Context - (tNetBufferEntry *) for specific NET_BUFFER in NBL
Called on DPC (DDK claims it)
***********************************************************/
VOID ProcessSGListHandler(
    IN PDEVICE_OBJECT  pDO,
    IN PVOID  Reserved,
    IN PSCATTER_GATHER_LIST  pSGL,
    IN PVOID  Context
    )
{
	tNetBufferEntry *pnbe = (tNetBufferEntry *)Context;
	PARANDIS_ADAPTER *pContext = pnbe->pContext;
	PNET_BUFFER_LIST pNBL = pnbe->nbl;
	LONG DoneCounter;
	tNetBufferListEntry *pble = (tNetBufferListEntry *)pNBL->Scratch;

	NdisAcquireSpinLock(&pContext->SendLock);
	// remove the netbuffer entry from WaitingMapping list
	RemoveEntryList(&pnbe->list);
	// insert it into list of buffers under netbufferlist entry
	InsertTailList(&pble->bufferEntries, &pnbe->list);
	NdisReleaseSpinLock(&pContext->SendLock);

	pnbe->pSGList = pSGL;
	DoneCounter = InterlockedIncrement(&pble->nBuffersMapped);
	DPrintf(3, ("[%s] mapped %d of %d(%d)", __FUNCTION__,
		pble->nBuffersMapped,
		pble->nBuffers,
		NdisQueryNetBufferPhysicalCount(pnbe->netBuffer)));
	ParaNdis_DebugHistory(pContext, hopSendPacketMapped, pNBL, DoneCounter, pSGL ? pSGL->NumberOfElements : 0, 0);
	if (DoneCounter == pble->nBuffers)
	{
		if (~pble->flags & NBLEFLAGS_FAILED)
		{
			// all buffers are mapped (or failed mapping)
			// we can insert the NBL into send queue and start sending
			NdisAcquireSpinLock(&pContext->SendLock);
			//check consistency: only both head and tail could be NULL
			if (pContext->SendHead && !pContext->SendTail)
			{
				DPrintf(0, ("[%s] ERROR: SendTail not found!", __FUNCTION__));
				pContext->SendTail = GetTail(pContext->SendHead);
			}

			if (pContext->SendTail)
			{
				NET_BUFFER_LIST_NEXT_NBL(pContext->SendTail) = pNBL;
				pContext->SendTail = pNBL;
			}
			else
			{
				pContext->SendHead = pNBL;
				pContext->SendTail = pNBL;
			}
			NdisReleaseSpinLock(&pContext->SendLock);
			// start sending. we are on DPC
			ParaNdis_ProcessTx(pContext, TRUE);
		}
		else
		{
			// some or all buffers are not mapped,
			// complete the entire NBL as failed (we are on DPC)
			CompleteBufferLists(pContext, pNBL, NDIS_STATUS_FAILURE, TRUE);
		}
	}
}

/**********************************************************
Removes specific NBL from list started at SendHead
Must be called with &pContext->SendLock held
Parameters:
	Context
	NBL to remove
***********************************************************/
static void RemoveNBL(PARANDIS_ADAPTER *pContext, PNET_BUFFER_LIST pNBL)
{
	PNET_BUFFER_LIST Removed = NULL;
	if (!pNBL) return;
	if (pNBL == pContext->SendHead)
	{
		pContext->SendHead = NET_BUFFER_LIST_NEXT_NBL(pNBL);
		Removed = pNBL;
	}
	else
	{
		PNET_BUFFER_LIST pPrev = pContext->SendHead;
		while(pPrev)
		{
			PNET_BUFFER_LIST pNext = NET_BUFFER_LIST_NEXT_NBL(pPrev);
			if (pNext == pNBL)
			{
				/* remove it */
				NET_BUFFER_LIST_NEXT_NBL(pPrev) = NET_BUFFER_LIST_NEXT_NBL(pNext);
				/* stop procesing */
				pPrev = NULL;
				Removed = pNBL;
			}
			else
			{
				pPrev = pNext;
			}
		}
	}
	pContext->SendTail = GetTail(pContext->SendHead);
}

/**********************************************************
Removes all non-waiting NBLs from SendHead list
and returns list of all the removed NBLs
Must be called with SendLock acquired
***********************************************************/
PNET_BUFFER_LIST RemoveAllNonWaitingNBLs(PARANDIS_ADAPTER *pContext)
{
	PNET_BUFFER_LIST pNBL = NULL;
	PNET_BUFFER_LIST p = pContext->SendHead;
	while (p)
	{
		if (!HAS_WAITING_PACKETS(p))
		{
			/* remove from queue and attach to list to return */
			RemoveNBL(pContext, p);
			NET_BUFFER_LIST_NEXT_NBL(p) = pNBL;
			pNBL = p;
			p = pContext->SendHead;
		}
		else
		{
			tNetBufferListEntry *pble = (tNetBufferListEntry *)p->Scratch;
			while (!IsListEmpty(&pble->bufferEntries))
			{
				tNetBufferEntry *pnbe = (tNetBufferEntry *)RemoveHeadList(&pble->bufferEntries);
				pble->nBuffersWaiting++;
				OnNetBufferEntryCompleted(pnbe);
			}
			p = NET_BUFFER_LIST_NEXT_NBL(p);
		}
	}
	return pNBL;
}

/*
static void	PrintMDLChain(PNET_BUFFER netBuffer, PSCATTER_GATHER_LIST pSGList)
{
	ULONG ulOffset = NET_BUFFER_DATA_OFFSET(netBuffer);
	ULONG nToCopy = NET_BUFFER_DATA_LENGTH(netBuffer);
	PMDL  pMDL = NET_BUFFER_FIRST_MDL(netBuffer);
	UINT i;
	DPrintf(0, ("Packet %p, current MDL %p, curMDLOffset %d, nToCopy %d",
		netBuffer, NET_BUFFER_CURRENT_MDL(netBuffer),
		NET_BUFFER_CURRENT_MDL_OFFSET(netBuffer),
		nToCopy));
	while (pMDL && nToCopy)
	{
		ULONG len;
		PVOID addr;
		NdisQueryMdl(pMDL, &addr, &len, NormalPagePriority);
		DPrintf(0, ("MDL %p, offset %d, len %d", pMDL, ulOffset, len));
		if (ulOffset < len)
		{
			len -= ulOffset;
			if (len > nToCopy) len = nToCopy;
			nToCopy -= len;
		}
		else
			ulOffset -= len;
		pMDL = pMDL->Next;
	}
	for (i = 0; i < pSGList->NumberOfElements; ++i)
	{
		PHYSICAL_ADDRESS ph = pSGList->Elements[i].Address;
		DPrintf(0, ("HW buffer[%d]=%d@%08lX:%08lX",
		i, pSGList->Elements[i].Length, ph.HighPart, ph.LowPart));
	}
}
*/
static FORCEINLINE void InitializeTransferParameters(tNetBufferEntry *pnbe, tTxOperationParameters *pParams)
{
	UCHAR protocol = (UCHAR)NET_BUFFER_LIST_INFO(pnbe->nbl, NetBufferListProtocolId);
	tNetBufferListEntry *pble = (tNetBufferListEntry *)pnbe->nbl->Scratch;
	pParams->ReferenceValue = pnbe;
	pParams->packet = pnbe->netBuffer;
	pParams->ulDataSize = NET_BUFFER_DATA_LENGTH(pnbe->netBuffer);
	pParams->offloalMss = pble->mss;
	pParams->flags = pParams->offloalMss ? pcrLSO : 0;
	/*
	NdisQueryNetBufferPhysicalCount(pnbe->netBuffer)
	may give wrong number of fragment, bigger due to current offset
	*/
	pParams->nofSGFragments = pnbe->pSGList ?
		pnbe->pSGList->NumberOfElements : 0;
	//if (pnbe->pSGList) PrintMDLChain(pParams->packet, pnbe->pSGList);
	if (protocol == NDIS_PROTOCOL_ID_TCP_IP)
	{
		pParams->flags |= pcrIsIP;
	}
}


/**********************************************************
Implements NDIS6-specific processing of TX path
Parameters:
	context
	BOOLEAN IsDpc				NDIS wants it
	BOOLEAN bFromInterrupt		FALSE when called during Send operation
***********************************************************/
VOID ParaNdis_ProcessTx(PARANDIS_ADAPTER *pContext, BOOLEAN IsDpc)
{
	PNET_BUFFER_LIST pNBLFailNow = NULL, pNBLReturnNow = NULL;
	ONPAUSECOMPLETEPROC CallbackToCall = NULL;
	NDIS_STATUS status = NDIS_STATUS_FAILURE;

	NdisAcquireSpinLock(&pContext->SendLock);
	ParaNdis_DebugHistory(pContext, hopTxProcess, NULL, 1, pContext->nofFreeHardwareBuffers, pContext->nofFreeTxDescriptors);
	/* try to free something, if we're out of buffers */
	if(IsTimeToReleaseTx(pContext))
	{
		// release some buffers
		ParaNdis_VirtIONetReleaseTransmitBuffers(pContext);
	}
	if (!pContext->bConnected || pContext->SendState != srsEnabled)
	{
		pNBLFailNow = RemoveAllNonWaitingNBLs(pContext);
		if (pContext->SendState != srsEnabled ) status = NDIS_STATUS_PAUSED;
		if (!pContext->bConnected) status = NDIS_STATUS_MEDIA_DISCONNECTED;
		if (pNBLFailNow)
		{
			DPrintf(0, (__FUNCTION__ " Failing send"));
		}
	}
	else if (pContext->SendHead)
	{
		PNET_BUFFER_LIST pCurrent;
		UINT nBuffersSent = 0;
		UINT nBytesSent = 0;
		pCurrent = pContext->SendHead;
		while (pCurrent)
		{
			BOOLEAN bCanSend;
			DPrintf(3, ("[%s] NBL %p", __FUNCTION__, pCurrent));
			/* remove next NBL from the head of the list */
			pContext->SendHead = NET_BUFFER_LIST_NEXT_NBL(pCurrent);
			NET_BUFFER_LIST_NEXT_NBL(pCurrent) = NULL;
			/* can we send it now? */
			//DPrintf(3, (__FUNCTION__ " To send %d buffers(%d b.), max %d", nBuffers, ulMaxSize, ETH_MAX_PACKET_SIZE));
			bCanSend = pContext->nofFreeTxDescriptors != 0;
			if (bCanSend)
			{
				tNetBufferListEntry *pble = (tNetBufferListEntry *)pCurrent->Scratch;
				if (!IsListEmpty(&pble->bufferEntries))
				{
					tCopyPacketResult result;
					tTxOperationParameters Params;
					tNetBufferEntry *pnbe = (tNetBufferEntry *)RemoveHeadList(&pble->bufferEntries);
					InitializeTransferParameters(pnbe, &Params);
					DPrintf(3, ("[%s] Sending pble %p, nbe %p", __FUNCTION__, pble, pnbe));
					result = ParaNdis_DoSubmitPacket(pContext, &Params);
					switch (result.error)
					{
						case cpeInternalError:
						case cpeOK:
						case cpeTooLarge:
							// if this NBL finished?
							pble->nBuffersWaiting++;
							ParaNdis_DebugHistory(pContext, hopSubmittedPacket, pble->nbl, pble->nBuffersWaiting, result.error, Params.flags);
							if (!IsListEmpty(&pble->bufferEntries))
							{
								// no, insert it back to the queue
								NET_BUFFER_LIST_NEXT_NBL(pCurrent) = pContext->SendHead;
								pContext->SendHead = pCurrent;
							}
							else
							{
								// yes, move it to waiting list
								NET_BUFFER_LIST_NEXT_NBL(pCurrent) = pContext->SendWaitingList;
								pContext->SendWaitingList = pCurrent;
								pCurrent = pContext->SendHead;
							}
							if (result.error == cpeOK)
							{
								nBuffersSent++;
								nBytesSent += result.size;
							}

							if (result.error != cpeOK)
							{
								OnNetBufferEntryCompleted(pnbe);
							}
							break;
						case cpeNoBuffer:
							// insert the entry back to the list
							InsertHeadList(&pble->bufferEntries, &pnbe->list);
							// insert the NBL back to the queue
							NET_BUFFER_LIST_NEXT_NBL(pCurrent) = pContext->SendHead;
							pContext->SendHead = pCurrent;
							// break the loop, allow to kick and free some buffers
							pCurrent = NULL;
							break;
					}
				}
				else
				{
					//should not happen, but if any
					NET_BUFFER_LIST_NEXT_NBL(pCurrent) = pContext->SendWaitingList;
					pContext->SendWaitingList = pCurrent;
					pCurrent = pContext->SendHead;
				}
			}
			else
			{
				/* return it to the head of the list */
				NET_BUFFER_LIST_NEXT_NBL(pCurrent) = pContext->SendHead;
				pContext->SendHead = pCurrent;
				/* stop processing, there is nothing to do */
				pCurrent = NULL;
				DPrintf(1, ("[%s] No free TX buffers, waiting...", __FUNCTION__));
			}
		}
		pContext->SendTail = GetTail(pContext->SendHead);
		if (nBuffersSent)
		{
#ifdef PARANDIS_TEST_TX_KICK_ALWAYS
			pContext->NetSendQueue->vq_ops->kick_always(pContext->NetSendQueue);
#else
			pContext->NetSendQueue->vq_ops->kick(pContext->NetSendQueue);
#endif
			DPrintf(2, ("[%s] sent down %d p.(%d b.)", __FUNCTION__, nBuffersSent, nBytesSent));
		}
	}

	/* process waiting list for completion of all the finished NBLs*/
	if (pContext->SendWaitingList)
	{
		PNET_BUFFER_LIST pLookingAt = pContext->SendWaitingList;
		PNET_BUFFER_LIST pPrev = NULL;
		tNetBufferListEntry *pble;
		// traverse the entire the waiting list
		do
		{
			PNET_BUFFER_LIST next = NET_BUFFER_LIST_NEXT_NBL(pLookingAt);
			pble = (tNetBufferListEntry *)pLookingAt->Scratch;
			if (pble->nBuffersDone == pble->nBuffers)
			{
				// the entry is done, move it to completion list
				NET_BUFFER_LIST_NEXT_NBL(pLookingAt) = pNBLReturnNow;
				pNBLReturnNow = pLookingAt;
				// was it at the head of waiting list?
				if (pLookingAt == pContext->SendWaitingList)
				{
					// yes, move the head of waiting list
					pContext->SendWaitingList = next;
				}
				else
				{
					// no, it is already in the middle
					NET_BUFFER_LIST_NEXT_NBL(pPrev) = next;
				}
			}
			else
			{
				// the entry stays in the waiting list, it points on the next entry to check
				pPrev = pLookingAt;
			}
			pLookingAt = next;
		} while (pLookingAt);
	}

	if (IsListEmpty(&pContext->NetSendBuffersInUse) && pContext->SendState == srsPausing)
	{
		CallbackToCall = pContext->SendPauseCompletionProc;
		pContext->SendPauseCompletionProc = NULL;
		pContext->SendState = srsDisabled;
	}
	NdisReleaseSpinLock(&pContext->SendLock);
	if (pNBLFailNow)
	{
		CompleteBufferLists(pContext, pNBLFailNow, status, IsDpc);
	}
	if (pNBLReturnNow)
	{
		CompleteBufferLists(pContext, pNBLReturnNow, NDIS_STATUS_SUCCESS, IsDpc);
	}
	if (CallbackToCall)
	{
		ParaNdis_DebugHistory(pContext, hopInternalSendPause, NULL, 0, 0, 0);
		CallbackToCall(pContext);
	}
}

/**********************************************************
Pauses of restarts TX activity.
Restart is immediate, pause may be delayed until
we return all the NBLs to NDIS

Parameters:
	context
	bPause 1/0 - pause or restart
	ONPAUSECOMPLETEPROC Callback to be called when PAUSE finished
Return value:
	SUCCESS if finished synchronously
	PENDING if not, then callback will be called later
***********************************************************/
NDIS_STATUS ParaNdis6_SendPauseRestart(
	PARANDIS_ADAPTER *pContext,
	BOOLEAN bPause,
	ONPAUSECOMPLETEPROC Callback
)
{
	PNET_BUFFER_LIST pNBL = NULL;
	NDIS_STATUS status = NDIS_STATUS_SUCCESS;
	DEBUG_ENTRY(4);
	NdisAcquireSpinLock(&pContext->SendLock);
	if (bPause)
	{
		ParaNdis_DebugHistory(pContext, hopInternalSendPause, NULL, 1, 0, 0);
		if (pContext->SendState == srsEnabled)
		{
			if (IsListEmpty(&pContext->NetSendBuffersInUse) && !pContext->SendWaitingList)
			{
				pNBL = pContext->SendHead;
				pContext->SendHead = pContext->SendTail = NULL;
				pContext->SendState = srsDisabled;
			}
			else
			{
				pContext->SendState = srsPausing;
				pContext->SendPauseCompletionProc = Callback;
				status = NDIS_STATUS_PENDING;
				/* remove from send queue all the NBL whose transfer did not start */
				pNBL = RemoveAllNonWaitingNBLs(pContext);
			}
		}
		if (status == NDIS_STATUS_SUCCESS)
		{
			ParaNdis_DebugHistory(pContext, hopInternalSendPause, NULL, 0, 0, 0);
		}
	}
	else
	{
		pContext->SendState = srsEnabled;
		ParaNdis_DebugHistory(pContext, hopInternalSendResume, NULL, 0, 0, 0);
	}
	NdisReleaseSpinLock(&pContext->SendLock);
	if (pNBL) CompleteBufferLists(pContext, pNBL, NDIS_STATUS_PAUSED, FALSE);
	return status;
}

/**********************************************************
Required procedure of NDIS
NDIS wants to cancel sending of each list which has specified CancelID
Can be tested only under NDIS Test
***********************************************************/
VOID ParaNdis6_CancelSendNetBufferLists(
	NDIS_HANDLE  miniportAdapterContext,
	PVOID pCancelId)
{
	PARANDIS_ADAPTER *pContext = (PARANDIS_ADAPTER *)miniportAdapterContext;
	PNET_BUFFER_LIST pNBLCancel = NULL, pNBL;
	UINT nCancelled = 0;
	DEBUG_ENTRY(0);
	NdisAcquireSpinLock(&pContext->SendLock);
	pNBL = pContext->SendHead;
	while (pNBL)
	{
		// save next
		PNET_BUFFER_LIST Next = NET_BUFFER_LIST_NEXT_NBL(pNBL);
		if (NDIS_GET_NET_BUFFER_LIST_CANCEL_ID(pNBL) == pCancelId && !HAS_WAITING_PACKETS(pNBL))
		{
			// remove from queue and waiting list
			RemoveNBL(pContext, pNBL);
			/* insert it to the list of cancellation */
			NET_BUFFER_LIST_NEXT_NBL(pNBL) = pNBLCancel;
			pNBLCancel = pNBL;
			nCancelled++;
			/* restart processing */
			pNBL = pContext->SendHead;
		}
		else
		{
			// goto next
			pNBL = Next;
		}
	}
	pContext->SendTail = GetTail(pContext->SendHead);
	NdisReleaseSpinLock(&pContext->SendLock);
	if (pNBLCancel)
	{
		CompleteBufferLists(pContext, pNBLCancel, NDIS_STATUS_SEND_ABORTED, FALSE);
	}
	DEBUG_EXIT_STATUS(0, nCancelled);
}

#define VISTA_RECOVERY_CANCEL_TIMER						1
#define VISTA_RECOVERY_RUN_DPC							2
#define VISTA_RECOVERY_INFO_ONLY_SECOND_READ			4


static UCHAR MiniportSyncRecoveryProcedure(PVOID  SynchronizeContext)
{
	PARANDIS_ADAPTER *pContext = (PARANDIS_ADAPTER *)SynchronizeContext;
	BOOLEAN b;
	UCHAR val = 0;
	if (pContext->ulIrqReceived)
	{
		val = VISTA_RECOVERY_CANCEL_TIMER;
	}
	else
	{
		b = ParaNdis_OnInterrupt(pContext, &b, isAny);
		if (b)
		{
			// we read the interrupt, in any case run the DRC
			val = VISTA_RECOVERY_RUN_DPC;
			b = !VirtIODeviceISR(&pContext->IODevice);
			// if we read it again, it does not mean anything
			if (b) val |= VISTA_RECOVERY_INFO_ONLY_SECOND_READ;
		}
	}
	return val;
}


VOID ParaNdis6_OnInterruptRecoveryTimer(PARANDIS_ADAPTER *pContext)
{
	UCHAR val;
	val = NdisMSynchronizeWithInterruptEx(
		pContext->InterruptHandle,
		0,
		MiniportSyncRecoveryProcedure,
		pContext);
	if (val & VISTA_RECOVERY_RUN_DPC)
	{
		InterlockedOr(&pContext->InterruptStatus, isAny);
		ParaNdis_DPCWorkBody(pContext);
	}
	if (~val & VISTA_RECOVERY_CANCEL_TIMER)
		ParaNdis_SetTimer(pContext->InterruptRecoveryTimer, 15);
	else
	{
		DPrintf(0, ("[%s] Cancelled", __FUNCTION__));
	}
	DEBUG_EXIT_STATUS(5, val);
}

#endif // NDIS60_MINIPORT || NDIS620_MINIPORT<|MERGE_RESOLUTION|>--- conflicted
+++ resolved
@@ -694,11 +694,7 @@
 			{
 				// if we are configured to offload Rx Checksum and receive VIRTIO_NET_HDR_F_DATA_VALID from host, we indicate IpChecksumSucceeded.
 				// for future reference, if we get a flag for invalid checksum, use IpChecksumFailed.
-<<<<<<< HEAD
-				if (pHeader->flags & VIRTIO_NET_HDR_F_DATA_VALID) 
-=======
 				if (pHeader->flags & VIRTIO_NET_HDR_F_DATA_VALID)
->>>>>>> 15fadee4
 				{
 					PNDIS_TCP_IP_CHECKSUM_NET_BUFFER_LIST_INFO pNBLInfo = (PNDIS_TCP_IP_CHECKSUM_NET_BUFFER_LIST_INFO) NET_BUFFER_LIST_INFO(pNBL, TcpIpChecksumNetBufferListInfo);
 					DPrintf(3, ("Host reports VIRTIO_NET_HDR_F_DATA_VALID"));
