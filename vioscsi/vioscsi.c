--- conflicted
+++ resolved
@@ -340,10 +340,6 @@
         adaptExt->queue_depth = pageNum / ConfigInfo->NumberOfPhysicalBreaks - 1;
     }
 
-<<<<<<< HEAD
-
-=======
->>>>>>> 6edd0311
     RhelDbgPrint(TRACE_LEVEL_ERROR, ("breaks_number = %x  queue_depth = %x\n",
                 ConfigInfo->NumberOfPhysicalBreaks,
                 adaptExt->queue_depth));
@@ -428,12 +424,9 @@
     PVOID              ptr      = adaptExt->uncachedExtensionVa;
     ULONG              i;
     ULONG              guestFeatures = 0;
-<<<<<<< HEAD
-=======
     ULONG              index;
     ULONG              num;
 
->>>>>>> 6edd0311
 #if (MSI_SUPPORTED == 1)
     MESSAGE_INTERRUPT_INFORMATION msi_info;
 #endif
